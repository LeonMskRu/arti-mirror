--- conflicted
+++ resolved
@@ -149,27 +149,16 @@
 tokio-crate = { package = "tokio", version = "1.7", optional = true, features = ["signal"] }
 tokio-util = { version = "0.7.0", features = ["compat"], optional = true }
 toml = "0.8.8"
-<<<<<<< HEAD
-tor-async-utils = { path = "../tor-async-utils", version = "0.23.0" }
-tor-config = { path = "../tor-config", version = "0.23.0" }
-tor-error = { path = "../tor-error", version = "0.23.0", default-features = false, features = ["tracing"] }
-tor-hsrproxy = { path = "../tor-hsrproxy", version = "0.23.0", optional = true }
-tor-hsservice = { path = "../tor-hsservice", version = "0.23.0", optional = true }
-tor-hscrypto = { path = "../tor-hscrypto", version = "0.23.0", optional = true }
-tor-netdoc = { path = "../tor-netdoc", version = "0.23.0", optional = true }
-tor-rpcbase = { path = "../tor-rpcbase", version = "0.23.0", optional = true }
-tor-rtcompat = { path = "../tor-rtcompat", version = "0.23.0", default-features = false }
-tor-socksproto = { path = "../tor-socksproto", version = "0.23.0" }
-=======
 tor-async-utils = { path = "../tor-async-utils", version = "0.24.0" }
 tor-config = { path = "../tor-config", version = "0.24.0" }
 tor-error = { path = "../tor-error", version = "0.24.0", default-features = false, features = ["tracing"] }
 tor-hsrproxy = { path = "../tor-hsrproxy", version = "0.24.0", optional = true }
 tor-hsservice = { path = "../tor-hsservice", version = "0.24.0", optional = true }
+tor-hscrypto = { path = "../tor-hscrypto", version = "0.24.0", optional = true }
+tor-netdoc = { path = "../tor-netdoc", version = "0.24.0", optional = true }
 tor-rpcbase = { path = "../tor-rpcbase", version = "0.24.0", optional = true }
 tor-rtcompat = { path = "../tor-rtcompat", version = "0.24.0", default-features = false }
 tor-socksproto = { path = "../tor-socksproto", version = "0.24.0" }
->>>>>>> 36b07448
 tracing = "0.1.36"
 tracing-appender = "0.2.0"
 tracing-journald = { version = "0.3.0", optional = true }
