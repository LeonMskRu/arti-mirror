--- conflicted
+++ resolved
@@ -49,10 +49,8 @@
     pub(super) intro_auth_key_cert_expiry: SystemTime,
     /// The expiration time of an introduction point encryption key certificate.
     pub(super) intro_enc_key_cert_expiry: SystemTime,
-<<<<<<< HEAD
     /// CAA records
     pub(super) caa_records: &'a [hickory_proto::rr::rdata::CAA],
-=======
     /// Proof-of-work parameters
     #[cfg(feature = "hs-pow-full")]
     pub(super) pow_params: Option<&'a PowParams>,
@@ -85,7 +83,6 @@
     Iso8601TimeNoSp::from(expiration).write_onto(&mut pow_params_enc)?;
 
     Ok(())
->>>>>>> dfe46e33
 }
 
 impl<'a> NetdocBuilder for HsDescInner<'a> {
@@ -100,12 +97,9 @@
             intro_points,
             intro_auth_key_cert_expiry,
             intro_enc_key_cert_expiry,
-<<<<<<< HEAD
             caa_records,
-=======
             #[cfg(feature = "hs-pow-full")]
             pow_params,
->>>>>>> dfe46e33
         } = self;
 
         let mut encoder = NetdocEncoder::new();
@@ -131,10 +125,10 @@
             encoder.item(SINGLE_ONION_SERVICE);
         }
 
-<<<<<<< HEAD
         for caa_entry in caa_records {
             encoder.item(CAA).arg(&caa_entry.to_string());
-=======
+        }
+
         #[cfg(feature = "hs-pow-full")]
         if let Some(pow_params) = pow_params {
             match pow_params {
@@ -147,7 +141,6 @@
                     ))
                 }
             }
->>>>>>> dfe46e33
         }
 
         // We sort the introduction points here so as not to expose
@@ -315,11 +308,8 @@
         auth_required: Option<&SmallVec<[IntroAuthType; 2]>>,
         is_single_onion_service: bool,
         intro_points: &[IntroPointDesc],
-<<<<<<< HEAD
         caa_records: &[hickory_proto::rr::rdata::CAA],
-=======
         pow_params: Option<&PowParams>,
->>>>>>> dfe46e33
     ) -> Result<String, EncodeError> {
         let hs_desc_sign = ed25519::Keypair::generate(&mut Config::Deterministic.into_rng());
 
@@ -331,12 +321,9 @@
             intro_points,
             intro_auth_key_cert_expiry: UNIX_EPOCH,
             intro_enc_key_cert_expiry: UNIX_EPOCH,
-<<<<<<< HEAD
             caa_records,
-=======
             #[cfg(feature = "hs-pow-full")]
             pow_params,
->>>>>>> dfe46e33
         }
         .build_sign(&mut thread_rng())
     }
@@ -351,11 +338,8 @@
             None,                   /* auth_required */
             true,                   /* is_single_onion_service */
             &[],                    /* intro_points */
-<<<<<<< HEAD
             &[],
-=======
             None,
->>>>>>> dfe46e33
         )
         .unwrap();
 
@@ -367,11 +351,8 @@
             None,                   /* auth_required */
             false,                  /* is_single_onion_service */
             &[],                    /* intro_points */
-<<<<<<< HEAD
             &[],
-=======
             None,
->>>>>>> dfe46e33
         )
         .unwrap();
 
@@ -406,11 +387,8 @@
             None,   /* auth_required */
             false,  /* is_single_onion_service */
             intros, /* intro_points */
-<<<<<<< HEAD
             caa,
-=======
             None,
->>>>>>> dfe46e33
         )
         .unwrap();
 
@@ -486,11 +464,8 @@
             None,                   /* auth_required */
             false,                  /* is_single_onion_service */
             intros,                 /* intro_points */
-<<<<<<< HEAD
             &[],
-=======
             None,
->>>>>>> dfe46e33
         )
         .unwrap_err();
 
@@ -511,11 +486,8 @@
             Some(&auth),            /* auth_required */
             false,                  /* is_single_onion_service */
             intros,                 /* intro_points */
-<<<<<<< HEAD
             &[],
-=======
             None,
->>>>>>> dfe46e33
         )
         .unwrap();
 
