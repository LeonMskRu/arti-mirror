--- conflicted
+++ resolved
@@ -500,11 +500,7 @@
                     })?
                 };
 
-<<<<<<< HEAD
-                // If full vanguards are enabled and the circuit we got is STUB,
-=======
                 // Since full vanguards are enabled and the circuit we got is STUB,
->>>>>>> aa01b7a3
                 // we need to extend it by another hop to make it STUB+ before returning it
                 let circ = self.extend_circ(circuit, params, target).await?;
 
