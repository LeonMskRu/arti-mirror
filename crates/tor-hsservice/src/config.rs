//! Configuration information for onion services.

use crate::internal_prelude::*;

use crate::config::restricted_discovery::{
    RestrictedDiscoveryConfig, RestrictedDiscoveryConfigBuilder,
};
use amplify::Getters;
use derive_deftly::derive_deftly_adhoc;
use tor_cell::relaycell::hs::est_intro;

#[cfg(feature = "restricted-discovery")]
pub mod restricted_discovery;

// Only exported with pub visibility if the restricted-discovery feature is enabled.
#[cfg(not(feature = "restricted-discovery"))]
// Use cfg(all()) to prevent this from being documented as
// "Available on non-crate feature `restricted-discovery` only"
#[cfg_attr(docsrs, doc(cfg(all())))]
pub(crate) mod restricted_discovery;

/// Configuration for one onion service.
#[derive(Debug, Clone, Builder, Eq, PartialEq, Deftly, Getters)]
#[builder(build_fn(error = "ConfigBuildError", validate = "Self::validate"))]
#[builder(derive(Serialize, Deserialize, Debug, Deftly))]
#[builder_struct_attr(derive_deftly(tor_config::Flattenable))]
#[derive_deftly_adhoc]
pub struct OnionServiceConfig {
    /// The nickname used to look up this service's keys, state, configuration, etc.
    #[deftly(publisher_view)]
    pub(crate) nickname: HsNickname,

    /// Number of intro points; defaults to 3; max 20.
    #[builder(default = "DEFAULT_NUM_INTRO_POINTS")]
    pub(crate) num_intro_points: u8,

    /// A rate-limit on the acceptable rate of introduction requests.
    ///
    /// We send this to the send to the introduction point to configure how many
    /// introduction requests it sends us.
    /// If this is not set, the introduction point chooses a default based on
    /// the current consensus.
    ///
    /// We do not enforce this limit ourselves.
    ///
    /// This configuration is sent as a `DOS_PARAMS` extension, as documented in
    /// <https://spec.torproject.org/rend-spec/introduction-protocol.html#EST_INTRO_DOS_EXT>.
    #[builder(default)]
    rate_limit_at_intro: Option<TokenBucketConfig>,

    /// How many streams will we allow to be open at once for a single circuit on
    /// this service?
    #[builder(default = "65535")]
    max_concurrent_streams_per_circuit: u32,

    /// If true, we will require proof-of-work when we're under heavy load.
    // TODO POW: If this is set to true but the pow feature is disabled we should error.
    #[builder(default = "false")]
    #[deftly(publisher_view)]
    pub(crate) enable_pow: bool,

    /// Configure restricted discovery mode.
    ///
    /// When this is enabled, we encrypt our list of introduction point and keys
    /// so that only clients holding one of the listed keys can decrypt it.
    #[builder(sub_builder)]
    #[builder_field_attr(serde(default))]
    #[deftly(publisher_view)]
    #[getter(as_mut)]
    pub(crate) restricted_discovery: RestrictedDiscoveryConfig,
    // TODO(#727): add support for single onion services
    //
    // TODO: Perhaps this belongs at a higher level.  Perhaps we don't need it
    // at all.
    //
    // enabled: bool,
    // /// Whether we want this to be a non-anonymous "single onion service".
    // /// We could skip this in v1.  We should make sure that our state
    // /// is built to make it hard to accidentally set this.
    // #[builder(default)]
    // #[deftly(publisher_view)]
    // pub(crate) anonymity: crate::Anonymity,

    // TODO POW: The POW items are disabled for now, since they aren't implemented.
    // /// Disable the compiled backend for proof-of-work.
    // // disable_pow_compilation: bool,

    // TODO POW: C tor has this, but I don't know if we want it.
    //
    // TODO POW: It's possible that we want this to relate, somehow, to our
    // rate_limit_at_intro settings.
    //
    // /// A rate-limit on dispatching requests from the request queue when
    // /// our proof-of-work defense is enabled.
    // pow_queue_rate: TokenBucketConfig,
    // ...
    /// CAA records to publish for the onion service
    #[builder(default)]
    #[deftly(publisher_view)]
    pub(crate) caa_records: Vec<hickory_proto::rr::rdata::CAA>,
}

derive_deftly_adhoc! {
    OnionServiceConfig expect items:

    ${defcond PUBLISHER_VIEW fmeta(publisher_view)}

    #[doc = concat!("Descriptor publisher's view of [`", stringify!($tname), "`]")]
    #[derive(PartialEq, Clone, Debug)]
    pub(crate) struct $<$tname PublisherView><$tdefgens>
    where $twheres
    ${vdefbody $vname $(
        ${when PUBLISHER_VIEW}
        ${fattrs doc}
        $fvis $fname: $ftype,
    ) }

    impl<$tgens> From<$tname> for $<$tname PublisherView><$tdefgens>
    where $twheres
    {
        fn from(config: $tname) -> $<$tname PublisherView><$tdefgens> {
            Self {
                $(
                    ${when PUBLISHER_VIEW}
                    $fname: config.$fname,
                )
            }
        }
    }

    impl<$tgens> From<&$tname> for $<$tname PublisherView><$tdefgens>
    where $twheres
    {
        fn from(config: &$tname) -> $<$tname PublisherView><$tdefgens> {
            Self {
                $(
                    ${when PUBLISHER_VIEW}
                    #[allow(clippy::clone_on_copy)] // some fields are Copy
                    $fname: config.$fname.clone(),
                )
            }
        }
    }
}

/// Default number of introduction points.
const DEFAULT_NUM_INTRO_POINTS: u8 = 3;

impl OnionServiceConfig {
    /// Check whether an onion service running with this configuration can
    /// switch over `other` according to the rules of `how`.
    ///
    //  Return an error if it can't; otherwise return the new config that we
    //  should change to.
    pub(crate) fn for_transition_to(
        &self,
        mut other: OnionServiceConfig,
        how: tor_config::Reconfigure,
    ) -> Result<OnionServiceConfig, tor_config::ReconfigureError> {
        /// Arguments to a handler for a field
        ///
        /// The handler must:
        ///  * check whether this field can be updated
        ///  * if necessary, throw an error (in which case `*other` may be wrong)
        ///  * if it doesn't throw an error, ensure that `*other`
        ///    is appropriately updated.
        //
        // We could have a trait but that seems overkill.
        #[allow(clippy::missing_docs_in_private_items)] // avoid otiosity
        struct HandlerInput<'i, 'o, T> {
            how: tor_config::Reconfigure,
            self_: &'i T,
            other: &'o mut T,
            field_name: &'i str,
        }
        /// Convenience alias
        type HandlerResult = Result<(), tor_config::ReconfigureError>;

        /// Handler for config fields that cannot be changed
        #[allow(clippy::needless_pass_by_value)]
        fn unchangeable<T: Clone + PartialEq>(i: HandlerInput<T>) -> HandlerResult {
            if i.self_ != i.other {
                i.how.cannot_change(i.field_name)?;
                // If we reach here, then `how` is WarnOnFailures, so we keep the
                // original value.
                *i.other = i.self_.clone();
            }
            Ok(())
        }
        /// Handler for config fields that can be freely changed
        #[allow(clippy::unnecessary_wraps)]
        fn simply_update<T>(_: HandlerInput<T>) -> HandlerResult {
            Ok(())
        }

        /// Check all the fields.  Input maps fields to handlers.
        macro_rules! fields { {
            $(
                $field:ident: $handler:expr
            ),* $(,)?
        } => {
            // prove that we have handled every field
            let OnionServiceConfig { $( $field: _, )* } = self;

            $(
                $handler(HandlerInput {
                    how,
                    self_: &self.$field,
                    other: &mut other.$field,
                    field_name: stringify!($field),
                })?;
            )*
        } }

        fields! {
            nickname: unchangeable,

            // IPT manager will respond by adding or removing IPTs as desired.
            // (Old IPTs are not proactively removed, but they will not be replaced
            // as they are rotated out.)
            num_intro_points: simply_update,

            // IPT manager's "new configuration" select arm handles this,
            // by replacing IPTs if necessary.
            rate_limit_at_intro: simply_update,

            // We extract this on every introduction request.
            max_concurrent_streams_per_circuit: simply_update,

            // The descriptor publisher responds by generating and publishing a new descriptor.
            restricted_discovery: simply_update,
<<<<<<< HEAD
            caa_records: simply_update,
=======

            // TODO POW: Verify that simply_update has correct behaviour here.
            enable_pow: simply_update,
>>>>>>> dfe46e33
        }

        Ok(other)
    }

    /// Return the DosParams extension we should send for this configuration, if any.
    pub(crate) fn dos_extension(&self) -> Result<Option<est_intro::DosParams>, crate::FatalError> {
        Ok(self
            .rate_limit_at_intro
            .as_ref()
            .map(dos_params_from_token_bucket_config)
            .transpose()
            .map_err(into_internal!(
                "somehow built an un-validated rate-limit-at-intro"
            ))?)
    }

    /// Return a RequestFilter based on this configuration.
    pub(crate) fn filter_settings(&self) -> crate::rend_handshake::RequestFilter {
        crate::rend_handshake::RequestFilter {
            max_concurrent_streams: self.max_concurrent_streams_per_circuit as usize,
        }
    }
}

impl OnionServiceConfigBuilder {
    /// Builder helper: check whether the options in this builder are consistent.
    fn validate(&self) -> Result<(), ConfigBuildError> {
        /// Largest number of introduction points supported.
        ///
        /// (This is not a very principled value; it's just copied from the C
        /// implementation.)
        const MAX_NUM_INTRO_POINTS: u8 = 20;
        /// Supported range of numbers of intro points.
        const ALLOWED_NUM_INTRO_POINTS: std::ops::RangeInclusive<u8> =
            DEFAULT_NUM_INTRO_POINTS..=MAX_NUM_INTRO_POINTS;

        // Make sure MAX_INTRO_POINTS is in range.
        if let Some(ipts) = self.num_intro_points {
            if !ALLOWED_NUM_INTRO_POINTS.contains(&ipts) {
                return Err(ConfigBuildError::Invalid {
                    field: "num_intro_points".into(),
                    problem: format!(
                        "out of range {}-{}",
                        DEFAULT_NUM_INTRO_POINTS, MAX_NUM_INTRO_POINTS
                    ),
                });
            }
        }

        // Make sure that our rate_limit_at_intro is valid.
        if let Some(Some(ref rate_limit)) = self.rate_limit_at_intro {
            let _ignore_extension: est_intro::DosParams =
                dos_params_from_token_bucket_config(rate_limit)?;
        }

        Ok(())
    }

    /// Return the configured nickname for this service, if it has one.
    pub fn peek_nickname(&self) -> Option<&HsNickname> {
        self.nickname.as_ref()
    }
}

/// Configure a token-bucket style limit on some process.
//
// TODO: Someday we may wish to lower this; it will be used in far more places.
//
// TODO: Do we want to parameterize this, or make it always u32?  Do we want to
// specify "per second"?
#[derive(Debug, Clone, Serialize, Deserialize, Eq, PartialEq)]
pub struct TokenBucketConfig {
    /// The maximum number of items to process per second.
    rate: u32,
    /// The maximum number of items to process in a single burst.
    burst: u32,
}

impl TokenBucketConfig {
    /// Create a new token-bucket configuration to rate-limit some action.
    ///
    /// The "bucket" will have a maximum capacity of `burst`, and will fill at a
    /// rate of `rate` per second.  New actions are permitted if the bucket is nonempty;
    /// each action removes one token from the bucket.
    pub fn new(rate: u32, burst: u32) -> Self {
        Self { rate, burst }
    }
}

/// Helper: Try to create a DosParams from a given token bucket configuration.
/// Give an error if the value is out of range.
///
/// This is a separate function so we can use the same logic when validating
/// and when making the extension object.
fn dos_params_from_token_bucket_config(
    c: &TokenBucketConfig,
) -> Result<est_intro::DosParams, ConfigBuildError> {
    let err = || ConfigBuildError::Invalid {
        field: "rate_limit_at_intro".into(),
        problem: "out of range".into(),
    };
    let cast = |n| i32::try_from(n).map_err(|_| err());
    est_intro::DosParams::new(Some(cast(c.rate)?), Some(cast(c.burst)?)).map_err(|_| err())
}<|MERGE_RESOLUTION|>--- conflicted
+++ resolved
@@ -229,13 +229,11 @@
 
             // The descriptor publisher responds by generating and publishing a new descriptor.
             restricted_discovery: simply_update,
-<<<<<<< HEAD
-            caa_records: simply_update,
-=======
 
             // TODO POW: Verify that simply_update has correct behaviour here.
             enable_pow: simply_update,
->>>>>>> dfe46e33
+
+            caa_records: simply_update,
         }
 
         Ok(other)
