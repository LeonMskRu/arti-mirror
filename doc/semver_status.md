# Semver tracking

This is a helpful file that we use for checking which crates will have
breaking or nonbreaking API changes in the next release of Arti.

For each crate, please write "BREAKING" if there is an API change that counts
as breaking in semver, and "MODIFIED" if there is a backward-compatible API
change.

You can change from MODIFIED to BREAKING, but never from BREAKING to
MODIFIED.

You don't need to list details; this isn't the changelog.

Don't document other changes in this file.

We can delete older sections here after we bump the releases.

## Since Arti 0.2.0

### All crates

BREAKING: Requiring Rust 1.56, edition 2021.

### configuration (affecting arti, arti-client, tor-dirmgr, tor-guardmgr

BREAKING: Configuration of fallback directories overhauled; now uses FalllbadkDirBuilder more.
BREAKING: Configuration of directory authoorities overhauled; now uses AuthorityListBuilder.
BREAKING: Configuration of preemptive ports overhauled; now uses PredictedPortsListBuilder..

### arti

BREAKING: Replaced LoggingConfigBuilder::file (taking Vec) with LoggingConfigBuilder::files
BREAKING: LoggingConfigBuilder::build() throws ConfigBuildError, not a bespoke error
MODIFIED: LoggingConfigBuilder is now Deserialize

### tor-basic-util

MODIFIED: Added `reset()` method to RetrySchedule.

### tor-chanmgr

BREAKING: Added members to `Error::Proto`
BREAKING: Added `ChanProvenance` to `ChanMgr::get_or_launch`.

### tor-circmgr

MODIFIED: Added a new variant in tor_circmgr::Error.
BREAKING: Made internal scheduled entry points non-public.

### tor-dirmgr

BREAKING: AuthorityBuilder::build now throws ConfigBuildError, not a custom error type

### tor-guardmgr

MODIFIED: New functions to get estimated clock skew.
MODIFIED: New functions to report observed clock skew.

### tor-proto

MODIFIED: New accessors in tor_proto::Channel.
BREAKING: Removed clock skew from Error::HandshakeCertsExpired.
MODIFIED: New functions on ClockSkew.

### tor-rtmock

MODIFIED: Added add_blackhole to MockNetwork.

### tor-socksproto

BREAKING: Removed some unused accessors.
<<<<<<< HEAD
=======

### tor-config

MODIFIED: New macros define_list_config_builder macro_first_nonempty
>>>>>>> ed1f5abe
<|MERGE_RESOLUTION|>--- conflicted
+++ resolved
@@ -70,10 +70,7 @@
 ### tor-socksproto
 
 BREAKING: Removed some unused accessors.
-<<<<<<< HEAD
-=======
 
 ### tor-config
 
-MODIFIED: New macros define_list_config_builder macro_first_nonempty
->>>>>>> ed1f5abe
+MODIFIED: New macros define_list_config_builder macro_first_nonempty